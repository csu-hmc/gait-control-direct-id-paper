#!/usr/bin/env python

# standard library
import os
import time
<<<<<<< HEAD
from collections import OrderedDict
=======
#import random
from collections import OrderedDict, defaultdict
>>>>>>> 7cdfc573

# external libs
import numpy as np
from scipy.io import loadmat
import matplotlib.pyplot as plt
import pandas
import yaml
from scipy.optimize import curve_fit
from gaitanalysis import motek
from gaitanalysis.gait import GaitData, plot_gait_cycles
from gaitanalysis.controlid import SimpleControlSolver
from gaitanalysis.utils import _percent_formatter
from dtk.process import coefficient_of_determination

from grf_landmark_settings import settings


def config_paths():
    """Returns the full paths to the directories specified in the config.yml
    file.

    Returns
    -------
    paths : dictionary
        Absolute paths to the various directories.

    """

    this_script_path = os.path.realpath(__file__)
    src_dir = os.path.dirname(this_script_path)
    root_dir = os.path.realpath(os.path.join(src_dir, '..'))

    try:
        with open(os.path.join(root_dir, 'config.yml'), 'r') as f:
            config = yaml.load(f)
    except IOError:
        with open(os.path.join(root_dir, 'default-config.yml'), 'r') as f:
            config = yaml.load(f)

    paths = {}
    for name, dir_name in config.items():
        dir_path = os.path.join(root_dir, dir_name)
        if not os.path.exists(dir_path):
            os.makedirs(dir_path)
        paths[name] = dir_path

    paths['project_root'] = root_dir

    return paths


def load_open_loop_trajectories():
    """Returns an optimal solution of the open loop trajectories of the 7
    link planar walker for a single gait cycle.

    Returns
    -------
    state_trajectories : ndarray, shape(18, 800)
        The trajectories of the system states through half a gait cycle.
    input_trajectories : ndarray, shape(9, 800)
        The open loop control trajectories.
    gait_cycle_duration : float
        The duration of the gait cycle (heel strike to heel strike) in
        seconds.

    Notes
    -----

    System States

    Index Name Description

    0     q1   x hip translation wrt ground
    1     q2   y hip translation wrt ground
    2     q3   trunk z rotation wrt ground
    3     q4   right thigh z rotation wrt trunk
    4     q5   right shank z rotation wrt right thigh
    5     q6   right foot z rotation wrt right shank
    6     q7   left thigh z rotation wrt trunk
    7     q8   left shank z rotation wrt left thigh
    8     q9   left foot z rotation wrt left shank
    9     u1   x hip translation wrt ground
    10    u2   y hip translation wrt ground
    11    u3   trunk z rotation wrt ground
    12    u4   right thigh z rotation wrt trunk
    13    u5   right shank z rotation wrt right thigh
    14    u6   right foot z rotation wrt right shank
    15    u7   left thigh z rotation wrt trunk
    16    u8   left shank z rotation wrt left thigh
    17    u9   left foot z rotation wrt left shank

    Specified Inputs

    0 t1: x force applied to trunk mass center
    1 t2: y force applied to trunk mass center
    2 t3: torque between ground and trunk
    3 t4: torque between right thigh and trunk
    4 t5: torque between right thigh and right shank
    5 t6: torque between right foot and right shank
    6 t7: torque between left thigh and trunk
    7 t8: torque between left thigh and left shank
    8 t9: torque between left foot and left shank

    """

    # this loads a half gait cycle solution
    d = loadmat(os.path.join(tmp_data_dir(),
                             'optimal-open-loop-trajectories.mat'))

    # The trunk degrees of freedom stay the same but the left and right need
    # to switch.

    state_trajectories = np.zeros((18, 800))

    # q
    state_trajectories[0] = np.hstack((d['x'][0], d['x'][0] + d['x'][0, -1]))
    state_trajectories[1:3] = np.hstack((d['x'][1:3], d['x'][1:3]))
    state_trajectories[3:6, :] = np.hstack((d['x'][3:6], d['x'][6:9]))
    state_trajectories[6:9, :] = np.hstack((d['x'][6:9], d['x'][3:6]))

    # q'
    state_trajectories[9:12] = np.hstack((d['x'][9:12], d['x'][9:12]))
    state_trajectories[12:15, :] = np.hstack((d['x'][12:15], d['x'][15:18]))
    state_trajectories[15:18, :] = np.hstack((d['x'][15:18], d['x'][12:15]))

    # u
    input_trajectories = np.zeros((9, 800))

    input_trajectories[:3] = np.hstack((d['u'][:3], d['u'][:3]))
    input_trajectories[3:6, :] = np.hstack((d['u'][3:6], d['u'][6:9]))
    input_trajectories[6:9, :] = np.hstack((d['u'][6:9], d['u'][3:6]))

    duration = 2.0 * d['dur']

    return state_trajectories, input_trajectories, duration


def remove_precomputed_data(tmp_directory, trial_number):
    for filename in os.listdir(tmp_directory):
        if trial_number in filename:
            path = os.path.join(tmp_directory, filename)
            os.remove(path)
            print('{} was deleted.'.format(path))


def trial_file_paths(trials_dir, trial_number):
    """Returns the most comman paths to the trials in the gait
    identification data set.

    Parameters
    ==========
    trials_dir : string
        The path to the main directory for the data. This directory should
        contain subdirectories: `T001/`, `T002/`, etc.
    trial_number : string
        Three digit trial number, e.g. `005`.

    """

    trial_dir = 'T' + trial_number
    mocap_file = 'mocap-' + trial_number + '.txt'
    record_file = 'record-' + trial_number + '.txt'
    meta_file = 'meta-' + trial_number + '.yml'

    mocap_file_path = os.path.join(trials_dir, trial_dir, mocap_file)
    record_file_path = os.path.join(trials_dir, trial_dir, record_file)
    meta_file_path = os.path.join(trials_dir, trial_dir, meta_file)

    return mocap_file_path, record_file_path, meta_file_path


def tmp_data_dir(default='data'):
    """Returns a valid temporary data directory."""

    # If there is a config file in the current directory, then load it, else
    # set the default data directory to current directory.
    try:
        f = open('config.yml')
    except IOError:
        tmp_dir = default
    else:
        config_dict = yaml.load(f)
        tmp_dir = config_dict['tmp_data_directory']
        f.close()

    if not os.path.isdir(tmp_dir):
        os.makedirs(tmp_dir)

    print('Temporary data directory is set to {}'.format(tmp_dir))

    return tmp_dir


def trial_data_dir(default='.'):
    """Returns the trials directory."""

    # If there is a config file in the current directory, then load it, else
    # set the default data directory to current directory.
    try:
        f = open('config.yml')
    except IOError:
        trials_dir = default
    else:
        config_dict = yaml.load(f)
        trials_dir = config_dict['root_data_directory']
        f.close()

    print('Trials data directory is set to {}'.format(trials_dir))

    return trials_dir


def generate_meta_data_tables(trials_dir, top_level_key='TOP', key_sep='|'):
    """Returns a dictionary of Pandas data frames, each one representing a
    level in the nested meta data. The data frames are indexed by the trial
    identification number.

    Parameters
    ----------
    trials_dir : string
        The path to a directory that contains trial directories.

    Returns
    -------
    tables : dictionary of pandas.Dataframe
        The meta data tables indexed by trial identification number.

    """

    def walk_dict(d, key='TOP', key_sep='|'):
        """Returns a dictionary of recursively extracted dictionaries."""
        dicts = {}
        e = {}
        for k, v in d.items():
            if isinstance(v, dict):
                dicts.update(walk_dict(v, key + key_sep + k))
            else:
                e[k] = v
                dicts[key] = e
        return dicts

    # TODO : The check for the 'T' doesn't work if the directory from
    # os.walk is too short.
    trial_dirs = [x[0] for x in os.walk(trials_dir) if x[0][-4] == 'T']

    trial_nums = [x[-3:] for x in trial_dirs]

    all_flattened_meta_data = {}

    tables = {}

    for directory, trial_num in zip(trial_dirs, trial_nums):
        path = os.path.join(directory, 'meta-{}.yml'.format(trial_num))
        try:
            f = open(path)
        except IOError:
            print('No meta file in {}'.format(directory))
            pass
        else:
            meta_data = yaml.load(f)
            flattened_dict = walk_dict(meta_data, top_level_key, key_sep)
            all_flattened_meta_data[trial_num] = flattened_dict
            for table_name, table_row_dict in flattened_dict.items():
                if table_name not in tables.keys():
                    tables[table_name] = defaultdict(lambda: len(trial_nums)
                                                     * [np.nan])

    ordered_trial_nums = sorted(trial_nums)

    for trial_num, flat_dict in all_flattened_meta_data.items():
        trial_idx = ordered_trial_nums.index(trial_num)
        for table_name, table_row_dict in flat_dict.items():
            for col_name, row_val in table_row_dict.items():
                tables[table_name][col_name][trial_idx] = row_val

    for k, v in tables.items():
        tables[k] = pandas.DataFrame(v, index=ordered_trial_nums)

    return tables


def get_subject_mass(meta_file_path):

    with open(meta_file_path) as f:
        subject_mass = yaml.load(f)['subject']['mass']

    return subject_mass


def get_marker_set(meta_file_path):

    with open(meta_file_path) as f:
        marker_set_label = yaml.load(f)['trial']['marker-set']

    return marker_set_label


def load_meta_data(meta_file_path):

    with open(meta_file_path) as f:
        meta_data = yaml.load(f)

    return meta_data


def merge_unperturbed_gait_cycles(trial_number, params):
    """Each trial has two one minute periods of unperturbed walking labeled:

        First Normal Walking and Second Normal Walking

        Probably should clip the beginning of the first and end of the
        second by some amount to avoid odd data.

    """
    d = {'First Normal Walking': {},
         'Second Normal Walking': {}}

    for event in d.keys():

        event_data = write_event_data_frame_to_disk(trial_number, event)
        walk_data = write_inverse_dynamics_to_disk(*event_data)
        step_data = section_into_gait_cycles(*(list(walk_data) +
                                               list(params)))

        d[event]['event_data_frame'] = event_data[0]
        d[event]['meta_data'] = event_data[1]
        d[event]['event_data_path'] = event_data[2]
        d[event]['walking_data_path'] = walk_data[1]
        d[event]['gait_cycles'] = step_data[0]
        d[event]['walking_data'] = step_data[1]

    first = d['First Normal Walking']['gait_cycles']
    second = d['Second Normal Walking']['gait_cycles']
    normal_gait_cycles = pandas.concat((first, second), ignore_index=True)

    return normal_gait_cycles, d


def write_event_data_frame_to_disk(trial_number,
                                   event='Longitudinal Perturbation'):

    start = time.clock()

    trials_dir = trial_data_dir()
    file_paths = trial_file_paths(trials_dir, trial_number)

    tmp_dir = tmp_data_dir()
    event_data_path = os.path.join(tmp_dir, 'cleaned-data-' + trial_number +
                                   '-' + '-'.join(event.lower().split(' ')) +
                                   '.h5')

    try:
        f = open(event_data_path)
    except IOError:
        print('Cleaning the data.')
        dflow_data = motek.DFlowData(*file_paths)
        dflow_data.clean_data(ignore_hbm=True)
        event_data_frame = \
            dflow_data.extract_processed_data(event=event,
                                              index_col='TimeStamp',
                                              isb_coordinates=True)
        # TODO: Change the event name in the HDF5 file into one that is
        # natural naming compliant for PyTables.
        print('Saving cleaned data: {}'.format(event_data_path))
        event_data_frame.to_hdf(event_data_path, event)
    else:
        print('Loading pre-cleaned data: {}'.format(event_data_path))
        f.close()
        event_data_frame = pandas.read_hdf(event_data_path, event)

    meta_data = load_meta_data(file_paths[2])

    print('{:1.2f} s'.format(time.clock() - start))

    return event_data_frame, meta_data, event_data_path


def write_inverse_dynamics_to_disk(data_frame, meta_data,
                                   event_data_path,
                                   inv_dyn_low_pass_cutoff=6.0):
    """Computes inverse kinematics and dynamics writes to disk."""

    # I use time.time() here because I thnk time.clock() doesn't count the
    # time spent in Octave on the inverse dynamics code.
    start = time.time()

    walking_data_path = event_data_path.replace('cleaned-data',
                                                'walking-data')

    try:
        f = open(walking_data_path)
    except IOError:
        print('Computing the inverse dynamics.')
        # Here I compute the joint angles, rates, and torques, which all are
        # low pass filtered inside leg2d.m.
        marker_set = meta_data['trial']['marker-set']
        inv_dyn_labels = \
            motek.markers_for_2D_inverse_dynamics(marker_set=marker_set)

        walking_data = GaitData(data_frame)

        subject_mass = meta_data['subject']['mass']
        args = list(inv_dyn_labels) + [subject_mass, inv_dyn_low_pass_cutoff]

        walking_data.inverse_dynamics_2d(*args)

        print('Saving inverse dynamics to {}.'.format(walking_data_path))
        walking_data.save(walking_data_path)
    else:
        print('Loading pre-computed inverse dynamics from {}.'.format(walking_data_path))
        f.close()
        walking_data = GaitData(walking_data_path)

    print('{:1.2f} s'.format(time.time() - start))

    return walking_data, walking_data_path


<<<<<<< HEAD
def section_into_gait_cycles(gait_data, gait_data_path,
                             filter_frequency=10.0,
                             threshold=30.0,
                             num_samples_lower_bound=53,
                             num_samples_upper_bound=132,
                             num_samples=20,
                             force=False):
    """Computes inverse dynamics then sections into gait cycles."""
=======
def section_signals_into_steps(walking_data, walking_data_path,
                               filter_frequency=10.0, threshold=30.0,
                               num_samples_lower_bound=53,
                               num_samples_upper_bound=132,
                               num_samples=20, force=False):
    """Computes inverse kinematics and dynamics and sections into gait
    cycles."""
>>>>>>> 7cdfc573

    def getem():
        print('Finding the ground reaction force landmarks.')
        start = time.clock()
        gait_data.grf_landmarks('FP2.ForY', 'FP1.ForY',
                                filter_frequency=filter_frequency,
                                threshold=threshold)
        print('{:1.2f} s'.format(time.clock() - start))

        print('Spliting the data into gait cycles.')
        start = time.clock()
        gait_data.split_at('right', num_samples=num_samples,
                           belt_speed_column='RightBeltSpeed')
        print('{:1.2f} s'.format(time.clock() - start))

        gait_data.save(gait_data_path)

    try:
        f = open(gait_data_path)
    except IOError:
        getem()
    else:
        f.close()
        start = time.clock()
        gait_data = GaitData(gait_data_path)
        if not hasattr(gait_data, 'gait_cycles') or force is True:
            getem()
        else:
            msg = 'Loading pre-computed gait cycles from {}.'
            print(msg.format(gait_data_path))
            print(time.clock() - start)

    # Remove bad gait cycles based on # samples in each step.
    valid = (gait_data.gait_cycle_stats['Number of Samples'] <
             num_samples_upper_bound)
    lower_values = gait_data.gait_cycle_stats[valid]

    valid = lower_values['Number of Samples'] > num_samples_lower_bound
    mid_values = lower_values[valid]

    return gait_data.gait_cycles.iloc[mid_values.index], gait_data


def estimate_trunk_somersault_angle(data_frame):

    x = data_frame['RSHO.PosX'] - data_frame['RGTRO.PosX']
    y = data_frame['RSHO.PosY'] - data_frame['RGTRO.PosY']

    data_frame['Trunk.Somersault.Angle'] = np.arctan2(x, y)

    return data_frame


def state_indices_for_controller():
    """Returns the indices of the states that provide the correct control
    vector order for the controller computation.

    [5, 14, 4, 13, 3, 12, ...

    """
    sensors, controls = load_sensors_and_controls()
    states, specified = load_state_specified_labels()
    state_indices = []
    for label in sensors:
        state_indices.append(states.values().index(label))
    return state_indices


def control_indices_for_specified():
    """Returns the indices of the control variables that provide the correct
    specified vector.

    Given a list of control labels, this will provide the index of the
    specified vector

    This function is stupid and only works for this specific case and should
    produce:

    [2, 1, 0, 5, 4, 3]


    """
    sensors, controls = load_sensors_and_controls()
    states, specified = load_state_specified_labels()
    control_indices = []
    for var, label in specified.items():
        try:
            control_indices.append(controls.index(label))
        except ValueError:
            pass
    return control_indices


def load_state_specified_labels():
    """Returns ordered dictionaries that map the state and specified
    variable names to the sensor and control column labels."""
    states = OrderedDict()

    # TODO : The signs and naming conventions of each need state need to be
    # properly dealt with. Right now I just use a negative sign in the
    # simulate code for the variables that need that.

    states['qax'] = 'RGRTO.PosX'
    states['qay'] = 'RGTRO.PosY'
    states['qa'] = 'Trunk.Somersault.Angle'
    states['qb'] = 'Right.Hip.Flexion.Angle'
    states['qc'] = 'Right.Knee.Flexion.Angle'  # should be Extension
    states['qd'] = 'Right.Ankle.PlantarFlexion.Angle'  # should be Dorsi
    states['qe'] = 'Left.Hip.Flexion.Angle'
    states['qf'] = 'Left.Knee.Flexion.Angle'  # should be Extension
    states['qg'] = 'Left.Ankle.PlantarFlexion.Angle'  # should be Dorsi
    states['uax'] = 'RGTRO.VelX'
    states['uay'] = 'RGTRO.VelY'
    states['ua'] = 'Trunk.Somersault.Rate'
    states['ub'] = 'Right.Hip.Flexion.Rate'
    states['uc'] = 'Right.Knee.Flexion.Rate'  # should be Extension
    states['ud'] = 'Right.Ankle.PlantarFlexion.Rate'  # should be Dorsi
    states['ue'] = 'Left.Hip.Flexion.Rate'
    states['uf'] = 'Left.Knee.Flexion.Rate'  # should be Extension
    states['ug'] = 'Left.Ankle.PlantarFlexion.Rate'  # should be Dorsi

    specified = OrderedDict()

    specified['Fax'] = 'TRUNKCOM.ForX'
    specified['Fay'] = 'TRUNKCOM.ForY'
    specified['Ta'] = 'Trunk.Somersault.Moment'
    specified['Tb'] = 'Right.Hip.Flexion.Moment'
    specified['Tc'] = 'Right.Knee.Flexion.Moment'  # should be Extension
    specified['Td'] = 'Right.Ankle.PlantarFlexion.Moment'  # should be Dorsi
    specified['Te'] = 'Left.Hip.Flexion.Moment'
    specified['Tf'] = 'Left.Knee.Flexion.Moment'  # should be Extension
    specified['Tg'] = 'Left.Ankle.PlantarFlexion.Moment'  # should be Dorsi

    return states, specified


def load_sensors_and_controls():

    sensors = ['Right.Ankle.PlantarFlexion.Angle',
               'Right.Ankle.PlantarFlexion.Rate',
               'Right.Knee.Flexion.Angle',
               'Right.Knee.Flexion.Rate',
               'Right.Hip.Flexion.Angle',
               'Right.Hip.Flexion.Rate',
               'Left.Ankle.PlantarFlexion.Angle',
               'Left.Ankle.PlantarFlexion.Rate',
               'Left.Knee.Flexion.Angle',
               'Left.Knee.Flexion.Rate',
               'Left.Hip.Flexion.Angle',
               'Left.Hip.Flexion.Rate']

    controls = ['Right.Ankle.PlantarFlexion.Moment',
                'Right.Knee.Flexion.Moment',
                'Right.Hip.Flexion.Moment',
                'Left.Ankle.PlantarFlexion.Moment',
                'Left.Knee.Flexion.Moment',
                'Left.Hip.Flexion.Moment']

    return sensors, controls


def find_joint_isolated_controller(gait_cycles, event_data_path):
    # Controller identification.

    event = '-'.join(event_data_path[:-3].split('-')[-2:])
    gain_data_h5_path = event_data_path.replace('cleaned-data',
                                                'joint-isolated-gain-data')
    gain_data_npz_path = os.path.splitext(gain_data_h5_path)[0] + '.npz'

    print('Identifying the controller.')

    start = time.clock()

    sensors, controls = load_sensors_and_controls()

    # Use the first 3/4 of the gait cycles to compute the gains and validate on
    # the last 1/4. Most runs seem to be about 500 gait cycles.
    num_gait_cycles = gait_cycles.shape[0]
    solver = SimpleControlSolver(gait_cycles.iloc[:num_gait_cycles * 3 / 4],
                                 sensors,
                                 controls,
                                 validation_data=gait_cycles.iloc[num_gait_cycles * 3 / 4:])

    # Limit to angles and rates from one joint can only affect the moment at
    # that joint.
    gain_inclusion_matrix = np.zeros((len(controls),
                                     len(sensors))).astype(bool)
    for i, row in enumerate(gain_inclusion_matrix):
        row[2 * i:2 * i + 2] = True

    try:
        f = open(gain_data_h5_path)
        f.close()
        f = open(gain_data_npz_path)
    except IOError:
        result = solver.solve(gain_inclusion_matrix=gain_inclusion_matrix)
        print('Saving gains to:\n    {}\n    {}'.format(gain_data_npz_path,
                                                        gain_data_h5_path))
        # first items are numpy arrays
        np.savez(gain_data_npz_path, *result[:-1])
        # the last item is a panel
        result[-1].to_hdf(gain_data_h5_path, event)
    else:
        msg = 'Loading pre-computed gains from:\n    {}\n    {}'
        print(msg.format(gain_data_npz_path, gain_data_h5_path))
        f.close()
        with np.load(gain_data_npz_path) as npz:
            result = [npz['arr_0'],
                      npz['arr_1'],
                      npz['arr_2'],
                      npz['arr_3'],
                      npz['arr_4']]
        result.append(pandas.read_hdf(gain_data_h5_path, event))
        solver.gain_inclusion_matrix = gain_inclusion_matrix

    print('{:1.2f} s'.format(time.clock() - start))

    return sensors, controls, result, solver

def find_full_gain_matrix_controller(gait_cycles, event_data_path):
    # Controller identification.

    event = '-'.join(event_data_path[:-3].split('-')[-2:])
    gain_data_h5_path = event_data_path.replace('cleaned-data',
                                                'full-matrix-gain-data')
    gain_data_npz_path = os.path.splitext(gain_data_h5_path)[0] + '.npz'

    print('Identifying the controller.')

    start = time.clock()

    sensors, controls = load_sensors_and_controls()

    # Use the first 3/4 of the gait cycles to compute the gains and validate on
    # the last 1/4. Most runs seem to be about 500 gait cycles.
    num_gait_cycles = gait_cycles.shape[0]
    solver = SimpleControlSolver(gait_cycles.iloc[:num_gait_cycles * 3 / 4],
                                 sensors,
                                 controls,
                                 validation_data=gait_cycles.iloc[num_gait_cycles * 3 / 4:])

    try:
        f = open(gain_data_h5_path)
        f.close()
        f = open(gain_data_npz_path)
    except IOError:
        result = solver.solve(ignore_cov=True)
        print('Saving gains to:\n    {}\n    {}'.format(gain_data_npz_path,
                                                        gain_data_h5_path))
        # first items are numpy arrays
        np.savez(gain_data_npz_path, *result[:-1])
        # the last item is a panel
        result[-1].to_hdf(gain_data_h5_path, event)
    else:
        msg = 'Loading pre-computed gains from:\n    {}\n    {}'
        print(msg.format(gain_data_npz_path, gain_data_h5_path))
        f.close()
        with np.load(gain_data_npz_path) as npz:
            result = [npz['arr_0'],
                      npz['arr_1'],
                      npz['arr_2'],
                      npz['arr_3'],
                      npz['arr_4']]
        result.append(pandas.read_hdf(gain_data_h5_path, event))

    print('{:1.2f} s'.format(time.clock() - start))

    return sensors, controls, result, solver


def plot_joint_isolated_gains(sensor_labels, control_labels, gains,
                              gains_variance, axes=None, show_std=True,
                              linestyle='-'):

    print('Generating gain plot.')

    start = time.clock()

    if axes is None:
        fig, axes = plt.subplots(3, 2, sharex=True)
    else:
        fig = axes[0, 0].figure

    for i, (row, sign) in enumerate(zip(['Ankle', 'Knee', 'Hip'],
                                        ['PlantarFlexion', 'Flexion',
                                         'Flexion'])):
        for j, (col, unit) in enumerate(zip(['Angle', 'Rate'],
                                            ['Nm/rad', r'Nm $\cdot$ s/rad'])):
            for side, marker, color in zip(['Right', 'Left'],
                                           ['o', 'o'],
                                           ['Blue', 'Red']):

                row_label = '.'.join([side, row, sign + '.Moment'])
                col_label = '.'.join([side, row, sign, col])

                gain_row_idx = control_labels.index(row_label)
                gain_col_idx = sensor_labels.index(col_label)

                gains_per = gains[:, gain_row_idx, gain_col_idx]
                sigma = np.sqrt(gains_variance[:, gain_row_idx, gain_col_idx])

                percent_of_gait_cycle = np.linspace(0.0,
                                                    1.0 - 1.0 / gains.shape[0],
                                                    num=gains.shape[0])

                xlim = (0.0, 1.0)

                if side == 'Left':
                    # Shift that diggidty-dogg signal 50%
                    num_samples = len(percent_of_gait_cycle)

                    if num_samples % 2 == 0:  # even
                        first = percent_of_gait_cycle[:num_samples / 2] + 0.5
                        second = percent_of_gait_cycle[num_samples / 2:] - 0.5
                    else:  # odd
                        first = percent_of_gait_cycle[percent_of_gait_cycle < 0.5] + 0.5
                        second = percent_of_gait_cycle[percent_of_gait_cycle > 0.5] - 0.5

                    percent_of_gait_cycle = np.hstack((first, second))

                    # sort and sort gains/sigma same way
                    sort_idx = np.argsort(percent_of_gait_cycle)
                    percent_of_gait_cycle = percent_of_gait_cycle[sort_idx]
                    gains_per = gains_per[sort_idx]
                    sigma = sigma[sort_idx]

                if show_std:
                    axes[i, j].fill_between(percent_of_gait_cycle,
                                            gains_per - sigma,
                                            gains_per + sigma,
                                            alpha=0.5,
                                            color=color)

                axes[i, j].plot(percent_of_gait_cycle, gains_per,
                                marker='o',
                                ms=2,
                                color=color,
                                label=side,
                                linestyle=linestyle)

                #axes[i, j].set_title(' '.join(col_label.split('.')[1:]))
                axes[i, j].set_title(r"{}: {} $\rightarrow$ Moment".format(row, col))

                axes[i, j].set_ylabel(unit)

                if i == 2:
                    axes[i, j].set_xlabel(r'% of Gait Cycle')
                    axes[i, j].xaxis.set_major_formatter(_percent_formatter)
                    axes[i, j].set_xlim(xlim)

    leg = axes[0, 0].legend(('Right', 'Left'), loc='best', fancybox=True,
                            fontsize=8)
    leg.get_frame().set_alpha(0.75)

    print('{:1.2f} s'.format(time.clock() - start))

    plt.tight_layout()

    return fig, axes


def variance_accounted_for(estimated_panel, validation_panel, controls):
    """Returns a dictionary of R^2 values for each control."""

    estimated_walking = pandas.concat([df for k, df in
                                       estimated_panel.iteritems()],
                                      ignore_index=True)

    actual_walking = pandas.concat([df for k, df in
                                    validation_panel.iteritems()],
                                   ignore_index=True)

    vafs = {}

    for i, control in enumerate(controls):
        measured = actual_walking[control].values
        predicted = estimated_walking[control].values
        r_squared = coefficient_of_determination(measured, predicted)
        vafs[control] = r_squared

    return vafs


def plot_validation(estimated_controls, continuous, vafs):
    print('Generating validation plot.')
    start = time.clock()
    # get the first and last time of the estimated controls (just 10 gait
    # cycles)
    beg_first_step = estimated_controls.iloc[0]['Original Time'].iloc[0]
    end_last_step = estimated_controls.iloc[9]['Original Time'].iloc[-1]
    period = continuous[beg_first_step:end_last_step]

    # make plot for right and left legs
    fig, axes = plt.subplots(3, 2, sharex=True)

    moments = ['Ankle.PlantarFlexion.Moment',
               'Knee.Flexion.Moment',
               'Hip.Flexion.Moment']

    for j, side in enumerate(['Right', 'Left']):
        for i, moment in enumerate(moments):
            m = '.'.join([side, moment])
            axes[i, j].plot(period.index.values.astype(float),
                            period[m].values, color='black')

            est_x = []
            est_y = []
            for null, step in estimated_controls.iteritems():
                est_x.append(step['Original Time'].values)
                est_y.append(step[m].values)

            axes[i, j].plot(np.hstack(est_x), np.hstack(est_y), '.',
                            color='blue')

            axes[i, j].legend(('Measured',
                               'Estimated {:1.1%}'.format(vafs[m])), fontsize=8)

            if j == 0:
                axes[i, j].set_ylabel(moment.split('.')[0] + ' Torque [Nm]')

            if j == 1:
                axes[i, j].get_yaxis().set_ticks([])

    for i, m in enumerate(moments):
        adjacent = (period['Right.' + m].values, period['Left.' + m].values)
        axes[i, 0].set_ylim((np.min(np.hstack(adjacent)),
                             np.max(np.hstack(adjacent))))
        axes[i, 1].set_ylim((np.min(np.hstack(adjacent)),
                             np.max(np.hstack(adjacent))))

    axes[0, 0].set_xlim((beg_first_step, end_last_step))

    axes[0, 0].set_title('Right Leg')
    axes[0, 1].set_title('Left Leg')

    axes[-1, 0].set_xlabel('Time [s]')
    axes[-1, 1].set_xlabel('Time [s]')

    plt.tight_layout()

    print('{:1.2f} s'.format(time.clock() - start))

    return fig, axes


def mean_joint_isolated_gains(trial_numbers, sensors, controls, num_gains,
                              event):

    # TODO : If I could provide some uncertainty in the marker and ground
    # reaction load measurements, this could theorectically propogate to
    # here through the linear least squares fit.

    data_dir = tmp_data_dir()

    all_gains = np.zeros((len(trial_numbers),
                          num_gains,
                          len(controls),
                          len(sensors)))

    all_var = np.zeros((len(trial_numbers),
                        num_gains,
                        len(controls),
                        len(sensors)))

    for i, trial_number in enumerate(trial_numbers):
        template = 'joint-isolated-gain-data-{}-{}.npz'
        file_name = template.format(trial_number, event)
        gain_data_npz_path = os.path.join(data_dir, file_name)
        with np.load(gain_data_npz_path) as npz:
            # n, q, p
            all_gains[i] = npz['arr_0']
            all_var[i] = npz['arr_3']

    # The mean of the gains across trials and the variabiilty of the gains
    # across trials.
    mean_gains = all_gains.mean(axis=0)
    var_gains = all_gains.var(axis=0)

    return mean_gains, var_gains


def mean_gains(trial_numbers, sensors, controls, num_gains, event,
               controller):

    # TODO : If I could provide some uncertainty in the marker and ground
    # reaction load measurements, this could theorectically propogate to
    # here through the linear least squares fit.

    data_dir = tmp_data_dir()

    all_gains = np.zeros((len(trial_numbers),
                          num_gains,
                          len(controls),
                          len(sensors)))

    all_var = np.zeros((len(trial_numbers),
                        num_gains,
                        len(controls),
                        len(sensors)))

    for i, trial_number in enumerate(trial_numbers):
        template = '{}-gain-data-{}-{}.npz'
        file_name = template.format(controller, trial_number, event)
        gain_data_npz_path = os.path.join(data_dir, file_name)
        with np.load(gain_data_npz_path) as npz:
            # n, q, p
            all_gains[i] = npz['arr_0']
            all_var[i] = npz['arr_3']

    # The mean of the gains across trials and the variabiilty of the gains
    # across trials.
    mean_gains = all_gains.mean(axis=0)
    var_gains = all_gains.var(axis=0)

    return mean_gains, var_gains


def fourier_series(omega):
    """Returns a function that evaluates an nth order Fourier series at the
    given the base frequency.

    Parameters
    ----------
    omega : float
        Base frequency in rad/s.

    """

    def f(x, *coeffs):
        """Returns the value of the Fourier series at x given the
        coefficients.

        y(x) = a_0 + \sum_{i=1}^n [ a_i * cos(n omega x) + b_i sin(n w x)]

        Parameters
        ----------
        x : array_like
            The values of the independent variable.
        coeffs: array_like, shape(2 * n + 2,)
            The coefficients must be passed in as such:
            For n = 1, coeffs = (a0, a1, b1)
            For n = 2, coeffs = (a0, a1, a2, b1, b2)

        Returns
        -------
        y : ndarray
            The values of the dependent variable.

        """

        a0 = coeffs[0]
        remaining_coeffs = coeffs[1:]
        the_as = remaining_coeffs[:len(remaining_coeffs) / 2]
        the_bs = remaining_coeffs[len(remaining_coeffs) / 2:]

        y = a0

        for i, (a, b) in enumerate(zip(the_as, the_bs)):
            y += (a * np.cos((i + 1) * omega * x) +
                  b * np.sin((i + 1) * omega * x))

        return y

    return f


def fit_fourier(x, y, p0, omega, **kwargs):
    """

    Parameters
    ----------
    x : array_like
    y : array_like
    p0 : array_like
        Initial coefficient guess.
    omega : float
        Estimated flaot
    kwargs : optional
        Passed to curve_fit.

    """
    f = fourier_series(omega)
    return curve_fit(f, x, y, p0=p0, **kwargs)


def before_finding_landmarks(trial_number):

    event_data_frame, meta_data, event_data_path = \
        write_event_data_frame_to_disk(trial_number)

    walking_data, walking_data_path = \
        write_inverse_dynamics_to_disk(event_data_frame, meta_data,
                                       event_data_path)

    return walking_data, walking_data_path


def simulated_data_header_map():
    """Returns a dictionary mapping the header names that Ton uses in his
    simulation output to the head names I use in mind. There currently is no
    guarantee that the sign conventions are the same, but that shouldn't
    intefere with the system id."""

    header_map = {
        'Rhip.Angle': 'Right.Hip.Flexion.Angle',
        'Rknee.Angle': 'Right.Knee.Flexion.Angle',
        'Rankle.Angle': 'Right.Ankle.PlantarFlexion.Angle',
        'Lhip.Angle': 'Left.Hip.Flexion.Angle',
        'Lknee.Angle': 'Left.Knee.Flexion.Angle',
        'Lankle.Angle': 'Left.Ankle.PlantarFlexion.Angle',
        'Rhip.AngVel': 'Right.Hip.Flexion.Rate',
        'Rknee.AngVel': 'Right.Knee.Flexion.Rate',
        'Rankle.AngVel': 'Right.Ankle.PlantarFlexion.Rate',
        'Lhip.AngVel': 'Left.Hip.Flexion.Rate',
        'Lknee.AngVel': 'Left.Knee.Flexion.Rate',
        'Lankle.AngVel': 'Left.Ankle.PlantarFlexion.Rate',
        'Rhip.Mom': 'Right.Hip.Flexion.Moment',
        'Rknee.Mom': 'Right.Knee.Flexion.Moment',
        'Rankle.Mom': 'Right.Ankle.PlantarFlexion.Moment',
        'Lhip.Mom': 'Left.Hip.Flexion.Moment',
        'Lknee.Mom': 'Left.Knee.Flexion.Moment',
        'Lankle.Mom': 'Left.Ankle.PlantarFlexion.Moment',
    }

    return header_map


def plot_unperturbed_to_perturbed_comparision(trial_number):
    """This compares some select curves to show the difference in
    variability of perturbed to unperturbed walking."""

    params = settings[trial_number]

    unperturbed_gait_cycles, other = \
        merge_unperturbed_gait_cycles(trial_number, params)

    event_data_frame, meta_data, event_data_path = \
        write_event_data_frame_to_disk(trial_number)

    walking_data, walking_data_path = \
        write_inverse_dynamics_to_disk(event_data_frame, meta_data,
                                       event_data_path)

    perturbed_gait_cycles, walking_data = \
        section_into_gait_cycles(walking_data, walking_data_path,
                                 filter_frequency=params[0],
                                 threshold=params[1],
                                 num_samples_lower_bound=params[2],
                                 num_samples_upper_bound=params[3])

    variables = ['FP2.ForY',
                 'Right.Ankle.PlantarFlexion.Moment',
                 'Right.Knee.Flexion.Rate',
                 'Right.Hip.Flexion.Angle']

    # The following can be used to use the same number of step for both
    # plots.
    #num_gait_cycles = unperturbed_gait_cycles.shape[0]
    #random_indices = random.sample(range(perturbed_gait_cycles.shape[0]),
    #num_gait_cycles)

    num_unperturbed_gait_cycles = unperturbed_gait_cycles.shape[0]
    num_perturbed_gait_cycles = perturbed_gait_cycles.shape[0]

    axes = plot_gait_cycles(perturbed_gait_cycles, *variables, mean=True)
    axes = plot_gait_cycles(unperturbed_gait_cycles, *variables, mean=True,
                            axes=axes, color='red')

    axes[0].legend(['Perturbed: {} cycles'.format(num_perturbed_gait_cycles),
                    'Un-Perturbed: {} cycles'.format(num_unperturbed_gait_cycles)],
                   fontsize='8')

    figure_dir = '../figures'

    if not os.path.exists(figure_dir):
        os.makedirs(figure_dir)

    fig = plt.gcf()
    filename = 'unperturbed-perturbed-comparison-' + trial_number + '.png'
    fig_path = os.path.join(figure_dir, filename)
    fig.savefig(fig_path, dpi=300)
    plt.close(fig)


def plot_joint_isolated_gains_better(sensor_labels, control_labels, gains,
                                     gains_variance, mean_gait_cycles,
                                     axes=None, show_gain_std=True,
                                     linestyle='-'):
    """Plots a 3 x 3 subplot where the columns corresond to a joint (ankle,
    knee, hip). The top show shows the proportional gain plots and the
    bottom row shows the derivative gain plots. The middle row plots the
    mean angle and angular rate on a plotyy chart.

    Parameters
    ----------
    sensor_labels : list of strings, len(p)
        Column headers corresponding to the sensors.
    control_labels : list of strings, len(q)
        Column header corrsing to the controls.
    gains : ndarray, shape(n, q, p)
        The gains at each percent gait cycle.
    gains_variance : ndarray, shape(n, q, p)
        The variance of the gains at each percent gait cycle.
    mean_gait_cycles : pandas.DataFrame
        The index should be percent gait cycle and the mean sensor values
        across the gait cycle should be in the columns.

    """

    print('Generating gain plot.')

    start = time.clock()

    if axes is None:
        fig, axes = plt.subplots(3, 3, sharex=True)
    else:
        fig = axes[0, 0].figure

    for i, (row, unit) in enumerate(zip(['Angle', 'Trajectory', 'Rate'],
                                        ['Nm/rad', None, r'Nm $\cdot$ s/rad'])):
        for j, (col, sign) in enumerate(zip(['Ankle', 'Knee', 'Hip'],
                                            ['PlantarFlexion', 'Flexion', 'Flexion'])):
            for side, marker, color in zip(['Right', 'Left'],
                                           ['o', 'o'],
                                           ['Blue', 'Red']):

                if row != 'Trajectory':
                    row_label = '.'.join([side, col, sign, row])
                    col_label = '.'.join([side, col, sign + '.Moment'])

                    gain_row_idx = sensor_labels.index(row_label)
                    gain_col_idx = control_labels.index(col_label)

                    gains_per = gains[:, gain_col_idx, gain_row_idx]
                    sigma = np.sqrt(gains_variance[:, gain_col_idx, gain_row_idx])

                    percent_of_gait_cycle = np.linspace(0.0,
                                                        1.0 - 1.0 / gains.shape[0],
                                                        num=gains.shape[0])

                    xlim = (0.0, 1.0)

                    if side == 'Left':
                        # Shift that diggidty-dogg signal 50%
                        num_samples = len(percent_of_gait_cycle)

                        if num_samples % 2 == 0:  # even
                            first = percent_of_gait_cycle[:num_samples / 2] + 0.5
                            second = percent_of_gait_cycle[num_samples / 2:] - 0.5
                        else:  # odd
                            first = percent_of_gait_cycle[percent_of_gait_cycle < 0.5] + 0.5
                            second = percent_of_gait_cycle[percent_of_gait_cycle > 0.5] - 0.5

                        percent_of_gait_cycle = np.hstack((first, second))

                        # sort and sort gains/sigma same way
                        sort_idx = np.argsort(percent_of_gait_cycle)
                        percent_of_gait_cycle = percent_of_gait_cycle[sort_idx]
                        gains_per = gains_per[sort_idx]
                        sigma = sigma[sort_idx]

                    if show_gain_std:
                        axes[i, j].fill_between(percent_of_gait_cycle,
                                                gains_per - sigma,
                                                gains_per + sigma,
                                                alpha=0.5,
                                                color=color)

                    axes[i, j].plot(percent_of_gait_cycle, gains_per,
                                    marker='o',
                                    ms=2,
                                    color=color,
                                    label=side,
                                    linestyle=linestyle)

                    axes[i, j].set_title(r"{}: {} $\rightarrow$ Moment".format(col, row))

                    axes[i, j].set_ylabel(unit)

                    if i == 2:
                        axes[i, j].set_xlabel(r'% of Gait Cycle')
                        axes[i, j].xaxis.set_major_formatter(_percent_formatter)
                        axes[i, j].set_xlim(xlim)

                elif row == 'Trajectory' and side == 'Right':
                    # TODO : Should I plot mean of right and shifted left?
                    angle_sensor = '.'.join([side, col, sign, 'Angle'])
                    rate_sensor = '.'.join([side, col, sign, 'Rate'])
                    if col == 'Ankle':
                        angle = mean_gait_cycles[angle_sensor] + np.pi / 2.0
                    else:
                        angle = mean_gait_cycles[angle_sensor]
                    axes[i, j].plot(mean_gait_cycles.index.values.astype(float),
                                    angle, 'k-')
                    axes[i, j].set_ylabel('rad')
                    rate_axis = axes[i, j].twinx()
                    rate_axis.plot(mean_gait_cycles.index.values.astype(float),
                                   mean_gait_cycles[rate_sensor], 'k:')
                    rate_axis.set_ylabel('rad/s')
                    axes[i, j].set_title(r"Mean {} Joint Trajectories".format(col))
                    leg = axes[i, j].legend(('Angle',), loc=2,
                                            fancybox=True, fontsize=8)
                    leg.get_frame().set_alpha(0.75)
                    leg = rate_axis.legend(('Rate',), loc=1,
                                           fancybox=True, fontsize=8)
                    leg.get_frame().set_alpha(0.75)

    leg = axes[0, 0].legend(('Right', 'Left'), loc='best', fancybox=True,
                            fontsize=8)
    leg.get_frame().set_alpha(0.75)

    print('{:1.2f} s'.format(time.clock() - start))

    #plt.tight_layout()

    return fig, axes


def build_similar_trials_dict(bad_subjects=None):
    """Returns a dictionary of all trials with the same speed."""

    if bad_subjects is None:
        bad_subjects = []

    similar_trials = {}

    for trial_number, params in settings.items():

        trials_dir = trial_data_dir()
        paths = trial_file_paths(trials_dir, trial_number)
        meta_data = load_meta_data(paths[-1])
        speed = str(meta_data['trial']['nominal-speed'])
        if meta_data['subject']['id'] not in bad_subjects:
            similar_trials.setdefault(speed, []).append(trial_number)

    return similar_trials


def plot_mean_gains(similar_trials, trajectories, sensor_labels,
                    control_labels, event, num_samples_in_cycle, fig_dir):

    mean_gains_per_speed = {}

    for speed, trial_numbers in similar_trials.items():
        mean_gains, var_gains = mean_joint_isolated_gains(trial_numbers,
                                                          sensor_labels,
                                                          control_labels,
                                                          num_samples_in_cycle,
                                                          event)
        mean_gains_per_speed[speed] = mean_gains

        fig, axes = plot_joint_isolated_gains_better(sensor_labels,
                                                     control_labels,
                                                     mean_gains,
                                                     var_gains,
                                                     trajectories)

        fig.set_size_inches((6.0, 6.0))
        path = os.path.join(fig_dir, 'mean-gains-{}.png'.format(speed))
        fig.savefig(path, dpi=300)
        plt.close(fig)

    return mean_gains_per_speed<|MERGE_RESOLUTION|>--- conflicted
+++ resolved
@@ -3,12 +3,8 @@
 # standard library
 import os
 import time
-<<<<<<< HEAD
-from collections import OrderedDict
-=======
 #import random
 from collections import OrderedDict, defaultdict
->>>>>>> 7cdfc573
 
 # external libs
 import numpy as np
@@ -427,7 +423,6 @@
     return walking_data, walking_data_path
 
 
-<<<<<<< HEAD
 def section_into_gait_cycles(gait_data, gait_data_path,
                              filter_frequency=10.0,
                              threshold=30.0,
@@ -436,15 +431,6 @@
                              num_samples=20,
                              force=False):
     """Computes inverse dynamics then sections into gait cycles."""
-=======
-def section_signals_into_steps(walking_data, walking_data_path,
-                               filter_frequency=10.0, threshold=30.0,
-                               num_samples_lower_bound=53,
-                               num_samples_upper_bound=132,
-                               num_samples=20, force=False):
-    """Computes inverse kinematics and dynamics and sections into gait
-    cycles."""
->>>>>>> 7cdfc573
 
     def getem():
         print('Finding the ground reaction force landmarks.')
